--- conflicted
+++ resolved
@@ -65,38 +65,28 @@
     candidates = []
     first_shot = True
     series_id = 0
-<<<<<<< HEAD
-
-=======
->>>>>>> 7fa65a25
+
+
 
     cap = cv2.VideoCapture(config.video_dir)
     video_fps = cap.get(cv2.CAP_PROP_FPS)
     print("Video FPS:", video_fps)
 
-<<<<<<< HEAD
-    start_frame = 0
-    for i in range(start_frame):
-        cap.read()
-    shot_count = start_frame - 1
-=======
+
     start_frame = 570
     for i in range(start_frame):
         cap.read()
 
     shot_count = start_frame - 1
 
->>>>>>> 7fa65a25
+
     while True:
         start_time = time.time()
         success, raw_image = cap.read()
         if not success:
             break
 
-<<<<<<< HEAD
-        # raw_image = cv2.resize(raw_image, (1280, 720))
-=======
->>>>>>> 7fa65a25
+
         bboxes, landmarks = face_detection_model.update(raw_image)
         new_tracker_list = []
 
