--- conflicted
+++ resolved
@@ -1,231 +1,226 @@
-import copy
-from scipy import misc
-from scipy.spatial.distance import euclidean
-import sklearn
-import numpy as np
-import os
-from common import config
-import argparse
-from RetinaFaceModel.insightface.deploy.face_model import FaceModel
-from RetinaFaceModel.insightface.src.common.face_preprocess import preprocess
-import cv2
-
-if config.use_facenet:
-    import tensorflow as tf
-    import facenet_code.align.detect_face
-    from facenet_code import facenet
-
-'''
-    insight face 模型参数配置，部分重要参数在common.py config中已经指定
-'''
-class FaceValidation_Config:
-
-    def __init__(self):
-        self.image_size = '112,112'
-        self.model = config.mobilenet_dir
-        self.ga_model = ''
-        self.gpu = config.gpuid
-        self.det = 0
-<<<<<<< HEAD
-        self.flip = 0
-        self.threshold = 1.24
-=======
-        self.flip =0
-        self.threshold = config.dist_threshold
->>>>>>> 93d4dc8f
-
-
-class FaceValidation:
-
-    def __init__(self, model_path=config.face_validation_path):
-
-        if config.use_insightface:
-            # parser = argparse.ArgumentParser(description='face model test')
-            # # InsightFace
-            # parser.add_argument('--image-size', default='112,112', help='')
-            # parser.add_argument('--model', default=config.mobilenet_dir, help='path to load model.')
-            # parser.add_argument('--ga-model', default='', help='path to load model.')
-            # parser.add_argument('--gpu', default=config.gpuid, type=int, help='gpu id')
-            # parser.add_argument('--det', default=0, type=int,
-            #                     help='mtcnn option, 1 means using R+O, 0 means detect from begining')
-            # parser.add_argument('--flip', default=0, type=int, help='whether do lr flip aug')
-            # parser.add_argument('--threshold', default=1.24, type=float, help='ver dist threshold')
-            # args = parser.parse_args()
-            args = FaceValidation_Config()
-
-            self.valmodel = FaceModel(args)
-
-        elif config.use_facenet:
-            self.graph = tf.Graph()
-            self.sess = tf.Session(graph=self.graph)
-            with self.sess.as_default():
-                with self.graph.as_default():
-                    # Load the model
-                    facenet.load_model(model_path)
-
-        self.image_list = []
-        self.labelembds = []
-
-    '''
-        @requires imgdir_list == direction list of all the POI's images
-        @modifies self.labelembds
-        @effects  根据图片路径读取图片，经过预处理后放入人脸识别模型进行前向过程，将生成的特征向量放入self.labelembds中保存
-    '''
-    def update_POI(self, imgdir_list):
-        self.labelembds = []
-        if config.use_insightface:
-            tmp_image_paths = copy.copy(imgdir_list)
-            features = []
-            for image in tmp_image_paths:
-                img = misc.imread(os.path.expanduser(image), mode='RGB')
-                img1 = cv2.cvtColor(np.array(img), cv2.COLOR_RGB2BGR)
-                img1 = self.valmodel.get_input(img1)
-                features.append(self.valmodel.get_feature(img1).reshape(1, -1))
-            self.labelembds = features
-        elif config.use_facenet:
-            self.image_list = self.load_and_align_data(imgdir_list, config.validation_imagesize, config.margin)
-            self.labelembds = self.compute_embedings(self.image_list)
-
-
-    # face net POI照片数据预处理部分
-    '''
-        @requires  imgdir_list == direction list of all the POI's images 
-                   image_size == (x,y), margin == z type(x,y,z) == INT
-        @modifies  
-        @effects   return the processed images
-    '''
-    def load_and_align_data(self, image_paths, image_size, margin):
-        minsize = 20  # minimum size of face
-        threshold = [0.6, 0.7, 0.7]  # three steps's threshold
-        factor = 0.709  # scale factor
-
-        print('Creating networks and loading parameters')
-        with tf.Graph().as_default():
-            # gpu_options = tf.GPUOptions(per_process_gpu_memory_fraction=gpu_memory_fraction)
-            # sess = tf.Session(config=tf.ConfigProto(gpu_options=gpu_options, log_device_placement=False))
-            sess = tf.Session(config=tf.ConfigProto(log_device_placement=False))
-            with sess.as_default():
-                pnet, rnet, onet = facenet_code.align.detect_face.create_mtcnn(sess, None)
-
-        tmp_image_paths = copy.copy(image_paths)
-        img_list = []
-        for image in tmp_image_paths:
-            img = misc.imread(os.path.expanduser(image), mode='RGB')
-            img_size = np.asarray(img.shape)[0:2]
-            bounding_boxes, _ = facenet_code.align.detect_face.detect_face(img, minsize, pnet, rnet, onet, threshold,
-                                                                           factor)
-            if len(bounding_boxes) < 1:
-                image_paths.remove(image)
-                print("can't detect face, remove ", image)
-                continue
-
-            det = np.squeeze(bounding_boxes[0, 0:4])
-            bb = np.zeros(4, dtype=np.int32)
-            bb[0] = np.maximum(det[0] - margin / 2, 0)
-            bb[1] = np.maximum(det[1] - margin / 2, 0)
-            bb[2] = np.minimum(det[2] + margin / 2, img_size[1])
-            bb[3] = np.minimum(det[3] + margin / 2, img_size[0])
-            cropped = img[bb[1]:bb[3], bb[0]:bb[2], :]
-            aligned = misc.imresize(cropped, (image_size, image_size), interp='bilinear')
-            prewhitened = facenet.prewhiten(aligned)
-            img_list.append(prewhitened)
-        sess.close()
-        # images = np.stack(img_list)
-        return img_list
-
-    # face net 视频人脸截图数据预处理部分
-    '''
-        @requires raw_img != []
-    '''
-    def process_cutted_image(self, raw_img):
-        # process deceted
-        aligned = misc.imresize(raw_img, (config.validation_imagesize, config.validation_imagesize), interp='bilinear')
-        prewhitened = facenet.prewhiten(aligned)
-        return prewhitened
-
-    # face_net 生成图片 embeddings
-    '''
-        @requires img_processed_picture != None
-    '''
-    def compute_embedings(self, img_processed_picture):
-        image_dict = np.stack(img_processed_picture)
-        with self.graph.as_default():
-            with self.sess.graph.as_default():
-                images_placeholder = tf.get_default_graph().get_tensor_by_name("input:0")
-                embeddings = tf.get_default_graph().get_tensor_by_name("embeddings:0")
-                phase_train_placeholder = tf.get_default_graph().get_tensor_by_name("phase_train:0")
-                # Run forward pass to calculate embeddings
-                feed_dict = {images_placeholder: image_dict, phase_train_placeholder: False}
-                embd = self.sess.run(embeddings, feed_dict=feed_dict)
-
-        return embd
-
-    '''
-        Calculate cosine distance between two vectors
-    '''
-    def find_cosine_distance(self, vector1, vector2):
-
-        vec1 = vector1.flatten()
-        vec2 = vector2.flatten()
-
-        a = np.dot(vec1.T, vec2)
-        b = np.dot(vec1.T, vec1)
-        c = np.dot(vec2.T, vec2)
-        return 1 - (a / (np.sqrt(b) * np.sqrt(c)))
-
-    '''
-        Calculate euclidean distance between two vectors
-    '''
-    def cal_distance(self, target, source):
-        target = sklearn.preprocessing.normalize(target)
-        source = sklearn.preprocessing.normalize(source)
-        return euclidean(target, source)
-
-    '''
-        @requires raw_image!= [], boundary = [x,y,x,y], landmark != None
-        @modifies 
-        @effects  根据视频截图和边界生成人脸截图，进行前向过程后计算与POI标准图片的距离
-                  利用阈值判断是否为POI
-    '''
-    def confirm_validity(self, raw_image, boundary, landmark):
-
-        if config.use_insightface:
-            processed_face_pic = preprocess(raw_image, bbox=boundary, landmark=landmark, image_size='112,112')
-            processed_face_pic = cv2.cvtColor(processed_face_pic, cv2.COLOR_BGR2RGB)
-            processed_face_pic = np.transpose(processed_face_pic, (2, 0, 1))
-            embedding = self.valmodel.get_feature(processed_face_pic).reshape(1, -1)
-            avg = 0
-            dist_list = []
-            for i in range(len(self.labelembds)):
-                dist = self.cal_distance(embedding, self.labelembds[i])
-                dist_list.append(dist)
-                avg += dist
-            value = avg / (len(self.labelembds))
-            # if config.debug:
-            # print("dist_avg: {:.3f}".format(value))
-            if value < config.dist_threshold:
-                return True
-            else:
-                return False
-
-        elif config.use_facenet:
-            if boundary[0] < 0 or boundary[2] > raw_image.shape[1] or \
-                    boundary[1] < 0 or boundary[3] > raw_image.shape[0]:
-                return False
-            length = int(max(boundary[3] - boundary[1], boundary[2] - boundary[0]) / 2)
-            center = [int((boundary[1] + boundary[3]) / 2), int((boundary[0] + boundary[2]) / 2)]
-            facepicture = raw_image[max(center[0] - length, 0):center[0] + length,
-                          max(center[1] - length, 0):center[1] + length, :]
-            processed_face_pic = self.process_cutted_image(facepicture)
-            picembd = self.compute_embedings([processed_face_pic])
-            avg = 0
-            # 此处更新计算合法性算法
-            for i in range(len(self.labelembds)):
-                dist = np.sqrt(np.sum(np.square(np.subtract(self.labelembds[i, :], picembd[0, :]))))
-                avg += dist
-            value = avg / (len(self.labelembds))
-
-            if value < config.threshold:
-                return True
-            else:
-                return False
+import copy
+from scipy import misc
+from scipy.spatial.distance import euclidean
+import sklearn
+import numpy as np
+import os
+from common import config
+import argparse
+from RetinaFaceModel.insightface.deploy.face_model import FaceModel
+from RetinaFaceModel.insightface.src.common.face_preprocess import preprocess
+import cv2
+
+if config.use_facenet:
+    import tensorflow as tf
+    import facenet_code.align.detect_face
+    from facenet_code import facenet
+
+'''
+    insight face 模型参数配置，部分重要参数在common.py config中已经指定
+'''
+class FaceValidation_Config:
+
+    def __init__(self):
+        self.image_size = '112,112'
+        self.model = config.mobilenet_dir
+        self.ga_model = ''
+        self.gpu = config.gpuid
+        self.det = 0
+        self.flip =0
+        self.threshold = config.dist_threshold
+
+class FaceValidation:
+
+    def __init__(self, model_path=config.face_validation_path):
+
+        if config.use_insightface:
+            # parser = argparse.ArgumentParser(description='face model test')
+            # # InsightFace
+            # parser.add_argument('--image-size', default='112,112', help='')
+            # parser.add_argument('--model', default=config.mobilenet_dir, help='path to load model.')
+            # parser.add_argument('--ga-model', default='', help='path to load model.')
+            # parser.add_argument('--gpu', default=config.gpuid, type=int, help='gpu id')
+            # parser.add_argument('--det', default=0, type=int,
+            #                     help='mtcnn option, 1 means using R+O, 0 means detect from begining')
+            # parser.add_argument('--flip', default=0, type=int, help='whether do lr flip aug')
+            # parser.add_argument('--threshold', default=1.24, type=float, help='ver dist threshold')
+            # args = parser.parse_args()
+            args = FaceValidation_Config()
+
+
+            self.valmodel = FaceModel(args)
+
+        elif config.use_facenet:
+            self.graph = tf.Graph()
+            self.sess = tf.Session(graph=self.graph)
+            with self.sess.as_default():
+                with self.graph.as_default():
+                    # Load the model
+                    facenet.load_model(model_path)
+
+        self.image_list = []
+        self.labelembds = []
+
+    '''
+        @requires imgdir_list == direction list of all the POI's images
+        @modifies self.labelembds
+        @effects  根据图片路径读取图片，经过预处理后放入人脸识别模型进行前向过程，将生成的特征向量放入self.labelembds中保存
+    '''
+    def update_POI(self, imgdir_list):
+        self.labelembds = []
+        if config.use_insightface:
+            tmp_image_paths = copy.copy(imgdir_list)
+            features = []
+            for image in tmp_image_paths:
+                img = misc.imread(os.path.expanduser(image), mode='RGB')
+                img1 = cv2.cvtColor(np.array(img), cv2.COLOR_RGB2BGR)
+                img1 = self.valmodel.get_input(img1)
+                features.append(self.valmodel.get_feature(img1).reshape(1, -1))
+            self.labelembds = features
+        elif config.use_facenet:
+            self.image_list = self.load_and_align_data(imgdir_list, config.validation_imagesize, config.margin)
+            self.labelembds = self.compute_embedings(self.image_list)
+
+
+    # face net POI照片数据预处理部分
+    '''
+        @requires  imgdir_list == direction list of all the POI's images 
+                   image_size == (x,y), margin == z type(x,y,z) == INT
+        @modifies  
+        @effects   return the processed images
+    '''
+    def load_and_align_data(self, image_paths, image_size, margin):
+        minsize = 20  # minimum size of face
+        threshold = [0.6, 0.7, 0.7]  # three steps's threshold
+        factor = 0.709  # scale factor
+
+        print('Creating networks and loading parameters')
+        with tf.Graph().as_default():
+            # gpu_options = tf.GPUOptions(per_process_gpu_memory_fraction=gpu_memory_fraction)
+            # sess = tf.Session(config=tf.ConfigProto(gpu_options=gpu_options, log_device_placement=False))
+            sess = tf.Session(config=tf.ConfigProto(log_device_placement=False))
+            with sess.as_default():
+                pnet, rnet, onet = facenet_code.align.detect_face.create_mtcnn(sess, None)
+
+        tmp_image_paths = copy.copy(image_paths)
+        img_list = []
+        for image in tmp_image_paths:
+            img = misc.imread(os.path.expanduser(image), mode='RGB')
+            img_size = np.asarray(img.shape)[0:2]
+            bounding_boxes, _ = facenet_code.align.detect_face.detect_face(img, minsize, pnet, rnet, onet, threshold,
+                                                                           factor)
+            if len(bounding_boxes) < 1:
+                image_paths.remove(image)
+                print("can't detect face, remove ", image)
+                continue
+
+            det = np.squeeze(bounding_boxes[0, 0:4])
+            bb = np.zeros(4, dtype=np.int32)
+            bb[0] = np.maximum(det[0] - margin / 2, 0)
+            bb[1] = np.maximum(det[1] - margin / 2, 0)
+            bb[2] = np.minimum(det[2] + margin / 2, img_size[1])
+            bb[3] = np.minimum(det[3] + margin / 2, img_size[0])
+            cropped = img[bb[1]:bb[3], bb[0]:bb[2], :]
+            aligned = misc.imresize(cropped, (image_size, image_size), interp='bilinear')
+            prewhitened = facenet.prewhiten(aligned)
+            img_list.append(prewhitened)
+        sess.close()
+        # images = np.stack(img_list)
+        return img_list
+
+    # face net 视频人脸截图数据预处理部分
+    '''
+        @requires raw_img != []
+    '''
+    def process_cutted_image(self, raw_img):
+        # process deceted
+        aligned = misc.imresize(raw_img, (config.validation_imagesize, config.validation_imagesize), interp='bilinear')
+        prewhitened = facenet.prewhiten(aligned)
+        return prewhitened
+
+    # face_net 生成图片 embeddings
+    '''
+        @requires img_processed_picture != None
+    '''
+    def compute_embedings(self, img_processed_picture):
+        image_dict = np.stack(img_processed_picture)
+        with self.graph.as_default():
+            with self.sess.graph.as_default():
+                images_placeholder = tf.get_default_graph().get_tensor_by_name("input:0")
+                embeddings = tf.get_default_graph().get_tensor_by_name("embeddings:0")
+                phase_train_placeholder = tf.get_default_graph().get_tensor_by_name("phase_train:0")
+                # Run forward pass to calculate embeddings
+                feed_dict = {images_placeholder: image_dict, phase_train_placeholder: False}
+                embd = self.sess.run(embeddings, feed_dict=feed_dict)
+
+        return embd
+
+    '''
+        Calculate cosine distance between two vectors
+    '''
+    def find_cosine_distance(self, vector1, vector2):
+
+        vec1 = vector1.flatten()
+        vec2 = vector2.flatten()
+
+        a = np.dot(vec1.T, vec2)
+        b = np.dot(vec1.T, vec1)
+        c = np.dot(vec2.T, vec2)
+        return 1 - (a / (np.sqrt(b) * np.sqrt(c)))
+
+    '''
+        Calculate euclidean distance between two vectors
+    '''
+    def cal_distance(self, target, source):
+        target = sklearn.preprocessing.normalize(target)
+        source = sklearn.preprocessing.normalize(source)
+        return euclidean(target, source)
+
+    '''
+        @requires raw_image!= [], boundary = [x,y,x,y], landmark != None
+        @modifies 
+        @effects  根据视频截图和边界生成人脸截图，进行前向过程后计算与POI标准图片的距离
+                  利用阈值判断是否为POI
+    '''
+    def confirm_validity(self, raw_image, boundary, landmark):
+
+        if config.use_insightface:
+            processed_face_pic = preprocess(raw_image, bbox=boundary, landmark=landmark, image_size='112,112')
+            processed_face_pic = cv2.cvtColor(processed_face_pic, cv2.COLOR_BGR2RGB)
+            processed_face_pic = np.transpose(processed_face_pic, (2, 0, 1))
+            embedding = self.valmodel.get_feature(processed_face_pic).reshape(1, -1)
+            avg = 0
+            dist_list = []
+            for i in range(len(self.labelembds)):
+                dist = self.cal_distance(embedding, self.labelembds[i])
+                dist_list.append(dist)
+                avg += dist
+            value = avg / (len(self.labelembds))
+            # if config.debug:
+            # print("dist_avg: {:.3f}".format(value))
+            if value < config.dist_threshold:
+                return True
+            else:
+                return False
+
+        elif config.use_facenet:
+            if boundary[0] < 0 or boundary[2] > raw_image.shape[1] or \
+                    boundary[1] < 0 or boundary[3] > raw_image.shape[0]:
+                return False
+            length = int(max(boundary[3] - boundary[1], boundary[2] - boundary[0]) / 2)
+            center = [int((boundary[1] + boundary[3]) / 2), int((boundary[0] + boundary[2]) / 2)]
+            facepicture = raw_image[max(center[0] - length, 0):center[0] + length,
+                          max(center[1] - length, 0):center[1] + length, :]
+            processed_face_pic = self.process_cutted_image(facepicture)
+            picembd = self.compute_embedings([processed_face_pic])
+            avg = 0
+            # 此处更新计算合法性算法
+            for i in range(len(self.labelembds)):
+                dist = np.sqrt(np.sum(np.square(np.subtract(self.labelembds[i, :], picembd[0, :]))))
+                avg += dist
+            value = avg / (len(self.labelembds))
+
+            if value < config.threshold:
+                return True
+            else:
+                return False